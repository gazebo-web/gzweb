{
<<<<<<< HEAD
  "name": "gz3d",
  "version": "2.0.0",
  "description": "A ThreeJS-based library used to render SDF models and worlds.",
  "main": "src/main.js",
  "module": "src/main.js",
=======
  "name": "gzweb",
  "version": "2.0.12-beta.28",
  "description": "A library for Gazebo and data visualization.",
  "type": "module",
  "main": "dist/gzweb.js",
  "module": "./dist/gzweb.module.js",
  "exports": {
    ".": {
      "import": "./dist/gzweb.module.js"
    },
    "./src/*": "./src/*"
  },
>>>>>>> 15fb7406
  "repository": {
    "type": "git",
    "url": "git@github.com:gazebo-web/gzweb.git"
  },
  "files": [
    "dist/gzweb.js",
    "dist/gzweb.min.js",
    "dist/gzweb.module.js",
    "package.json",
    "index.js",
    "READEME.md",
    "src"
  ],
  "scripts": {
<<<<<<< HEAD
    "build:dev": "webpack --config webpack.dev.js",
    "build:prod": "webpack --config webpack.prod.js",
    "test": "echo \"Error: no test specified\" && exit 1",
    "lint": "eslint ./src",
    "lint:fix": "eslint  --fix ./src"
  },
  "dependencies": {
    "eventemitter2": "^6.4.5",
    "fast-xml-parser": "^4.0.1",
    "jszip": "^3.7.1",
    "three": "^0.138.2"
  },
  "devDependencies": {
    "@babel/core": "^7.16.7",
    "@babel/preset-env": "^7.16.7",
    "babel-loader": "^8.2.3",
    "eslint": "^8.6.0",
    "webpack": "^5.58.1",
    "webpack-cli": "^4.9.0",
    "webpack-merge": "^5.8.0"
=======
    "test": "jest",
    "build": "rimraf dist && tsc --allowJs && rollup -c"
  },
  "dependencies": {
    "eventemitter2": "^6.4.5",
    "jszip": "^3.10.0",
    "protobufjs": "^6.11.3",
    "rxjs": "^7.5.5",
    "three": "^0.141.0"
  },
  "devDependencies": {
    "@babel/core": "^7.18.2",
    "@babel/preset-env": "^7.18.2",
    "@rollup/plugin-babel": "^5.3.1",
    "@rollup/plugin-commonjs": "^22.0.0",
    "@rollup/plugin-node-resolve": "^13.3.0",
    "@rollup/plugin-typescript": "^8.3.2",
    "@types/jest": "^28.1.1",
    "@types/three": "^0.141.0",
    "jest": "^28.1.1",
    "rimraf": "^3.0.2",
    "rollup": "^2.75.6",
    "rollup-plugin-multi-input": "^1.3.1",
    "rollup-plugin-terser": "^7.0.2",
    "ts-jest": "^28.0.4",
    "typescript": "^4.7.3"
>>>>>>> 15fb7406
  }
}<|MERGE_RESOLUTION|>--- conflicted
+++ resolved
@@ -1,11 +1,4 @@
 {
-<<<<<<< HEAD
-  "name": "gz3d",
-  "version": "2.0.0",
-  "description": "A ThreeJS-based library used to render SDF models and worlds.",
-  "main": "src/main.js",
-  "module": "src/main.js",
-=======
   "name": "gzweb",
   "version": "2.0.12-beta.28",
   "description": "A library for Gazebo and data visualization.",
@@ -18,7 +11,6 @@
     },
     "./src/*": "./src/*"
   },
->>>>>>> 15fb7406
   "repository": {
     "type": "git",
     "url": "git@github.com:gazebo-web/gzweb.git"
@@ -33,28 +25,6 @@
     "src"
   ],
   "scripts": {
-<<<<<<< HEAD
-    "build:dev": "webpack --config webpack.dev.js",
-    "build:prod": "webpack --config webpack.prod.js",
-    "test": "echo \"Error: no test specified\" && exit 1",
-    "lint": "eslint ./src",
-    "lint:fix": "eslint  --fix ./src"
-  },
-  "dependencies": {
-    "eventemitter2": "^6.4.5",
-    "fast-xml-parser": "^4.0.1",
-    "jszip": "^3.7.1",
-    "three": "^0.138.2"
-  },
-  "devDependencies": {
-    "@babel/core": "^7.16.7",
-    "@babel/preset-env": "^7.16.7",
-    "babel-loader": "^8.2.3",
-    "eslint": "^8.6.0",
-    "webpack": "^5.58.1",
-    "webpack-cli": "^4.9.0",
-    "webpack-merge": "^5.8.0"
-=======
     "test": "jest",
     "build": "rimraf dist && tsc --allowJs && rollup -c"
   },
@@ -81,6 +51,5 @@
     "rollup-plugin-terser": "^7.0.2",
     "ts-jest": "^28.0.4",
     "typescript": "^4.7.3"
->>>>>>> 15fb7406
   }
 }