import * as THREE from 'three';
import { AudioTopic } from './AudioTopic';
import { Publisher } from './Publisher';
import { Scene } from './Scene';
import { SDFParser } from './SDFParser';
import { Shaders } from './Shaders';
import { map, Observable, Subscription } from 'rxjs';
import { Topic } from './Topic';
import { Transport } from './Transport';

export class SceneManagerConfig {
  /*
   * ElementId is the id of the HTML element that will hold the rendering
   * context. If not specified, the id gz-scene will be used.
   */
  public elementId: string = 'gz-scene';

  /*
   * A websocket url that points to a Gazebo server.
   */
  public websocketUrl: string;

  /*
   * An authentication key for the websocket server.
   */
  public websocketKey: string;

  /*
   * The name of a an audio control topic, used to play audio files.
   */
  public audioTopic: string;
}

/**
 * SceneManager handles the interface between a Gazebo server and the
 * rendering scene. A user of gzweb will typically create a SceneManager and
 * then connect the SceneManager to a Gazebo server's websocket.
 *
 * This example will connect to a Gazebo server's websocket at WS_URL, and
 * start the rendering process. Rendering output will be placed in the HTML
 * element with the id ELEMENT_ID
 *
 * ```
 * let sceneMgr = new SceneManager(ELEMENT_ID, WS_URL, WS_KEY);
 * ```
 */
export class SceneManager {

  /**
   * A Transport interface used to connect to a Gazebo server.
   */
  private transport = new Transport();

  /**
   * Particle emitter updates.
   */
  private particleEmittersSubscription: Subscription;

  /**
   * Subscription for status updates.
   */
  private statusSubscription: Subscription;

  /**
   * Connection status from the Websocket.
   */
  private connectionStatus: string = 'disconnected';

  /**
   * Scene Information updates.
   */
  private sceneInfoSubscription: Subscription;

  /**
   * Scene information obtained from the Websocket.
   */
  private sceneInfo: object;

  /**
   * Gz3D Scene.
   */
  private scene: any;

  /**
   * List of 3d models.
   */
  private models: any[] = [];

  /**
   * A sun directional light for global illumination
   */
  private sunLight: object;

  /**
   * ID of the Request Animation Frame method. Required to cancel the animation.
   */
  private cancelAnimation: number;

  /**
   * The container of the Scene.
   */
  private sceneElement: HTMLElement;

  /**
   * Gz3D SDF parser.
   */
  private sdfParser: any;

  /**
   * Name of the HTML element that will hold the rendering scene.
   */
  private elementId: string = 'gz-scene';

  /**
   * Name of an audio topic, which can be used to playback audio files.
   */
  private audioTopic: string;

  /**
   * Constructor. If a url is specified, then then SceneManager will connect
   * to the specified websocket server. Otherwise, the `connect` function
   * should be called after construction.
   * @param params The scene manager configuration options
   *
   */
  constructor( config: SceneManagerConfig ) {
    if (typeof config.elementId !== 'undefined') {
      this.elementId = config.elementId;
    }

    if (typeof config.audioTopic !== 'undefined') {
      this.audioTopic = config.audioTopic;
    }

    if (typeof config.websocketUrl !== 'undefined') {
      this.connect(config.websocketUrl, config.websocketKey);
    }
  }

  /**
   * Destrory the scene
   */
  public destroy(): void {
    this.disconnect();

    if (this.cancelAnimation) {
      cancelAnimationFrame(this.cancelAnimation);
    }

    if (this.scene) {
      this.scene.cleanup();
    }
  }

  /**
   * Get the current connection status to a Gazebo server.
   */
  public getConnectionStatus(): string {
    return this.connectionStatus;
  }

  /**
   * Get the connection status as an observable.
   * Allows clients to subscribe to this stream, to let them know when the connection to Gazebo
   * is ready for communication.
   *
   * @returns An Observable of a boolean: Whether the connection status is ready or not.
   */
  public getConnectionStatusAsObservable(): Observable<boolean> {
    return this.transport.getConnectionStatus().pipe(
      map((status) => status === 'ready'),
    );
  }

  /**
   * Change the width and height of the visualization upon a resize event.
   */
  public resize(): void {
    if (this.scene) {
      this.scene.setSize(this.sceneElement.clientWidth,
                         this.sceneElement.clientHeight);
    }
  }

  public snapshot(): void {
    if (this.scene) {
      this.scene.saveScreenshot(this.transport.getWorld());
    }
  }

  public resetView(): void {
    if (this.scene) {
      this.scene.resetView();
    }
  }

  public follow(entityName: String): void {
    if (this.scene) {
      this.scene.emitter.emit('follow_entity', entityName);
    }
  }

  public thirdPersonFollow(entityName: String): void {
    if (this.scene) {
      this.scene.emitter.emit('third_person_follow_entity', entityName);
    }
  }

  public moveTo(entityName: String): void {
    if (this.scene) {
      this.scene.emitter.emit('move_to_entity', entityName);
    }
  }

  public select(entityName: String): void {
    if (this.scene) {
      this.scene.emitter.emit('select_entity', entityName);
    }
  }

  /**
   * Get the list of models in the scene
   * @return The list of available models.
   */
  public getModels(): any[] {
    return this.models;
  }

  /**
   * Disconnect from the Gazebo server
   */
  public disconnect(): void {
    // Remove the canvas. Helpful to disconnect and connect several times.
    if (this.sceneElement?.childElementCount > 0 && this.scene.scene.renderer?.domElement) {
      this.sceneElement.removeChild(this.scene.scene.renderer.domElement);
    }

    this.transport.disconnect();
    this.sceneInfo = {};
    this.connectionStatus = 'disconnected';

    // Unsubscribe from observables.
    if (this.sceneInfoSubscription) {
      this.sceneInfoSubscription.unsubscribe();
    }
    if (this.particleEmittersSubscription) {
      this.particleEmittersSubscription.unsubscribe();
    }

    if (this.statusSubscription) {
      this.statusSubscription.unsubscribe();
    }
  }

  /**
   * Connect to a Gazebo server
   * @param url A websocket url that points to a Gazebo server.
   * @param key An optional authentication key.
   */
  public connect(url: string, key?: string): void {
    this.transport.connect(url, key);

    this.statusSubscription = this.transport.getConnectionStatus().subscribe((response) => {
      if (response === 'error') {
        // TODO: Return an error so the caller can open a snackbar
        console.log('Connection failed. Please contact an administrator.');
        // this.snackBar.open('Connection failed. Please contact an administrator.', 'Got it');
      }

      this.connectionStatus = response;

      // We can start setting up the visualization after we are Connected.
      // We still don't have scene and world information at this step.
      if (response === 'connected') {
        this.setupVisualization();
      }

      // Once the status is ready, we have the world and scene information
      // available.
      if (response === 'ready') {
        this.subscribeToTopics();
      }
    });

    // Scene information.
    this.sceneInfoSubscription = this.transport.sceneInfo$.subscribe((sceneInfo) => {
      if (!sceneInfo) {
        return;
      }

      if ('sky' in sceneInfo && sceneInfo['sky']) {
        this.scene.addSky();
      }
      this.sceneInfo = sceneInfo;
      this.startVisualization();

      sceneInfo['model'].forEach((model: any) => {
        const modelObj = this.sdfParser.spawnFromObj(
          { model }, { enableLights: false });

        model['gz3dName'] = modelObj.name;
        this.models.push(model);
        this.scene.add(modelObj);
      });

      sceneInfo['light'].forEach((light: any) => {
        const lightObj = this.sdfParser.spawnLight(light);
        this.scene.add(lightObj);
      });

      // Set the ambient color, if present
      if (sceneInfo['ambient'] !== undefined &&
          sceneInfo['ambient'] !== null) {
        this.scene.ambient.color = new THREE.Color(
          sceneInfo['ambient']['r'],
          sceneInfo['ambient']['g'],
          sceneInfo['ambient']['b']);
      }
    });
  }

  /**
<<<<<<< HEAD
   * Advertise a topic.
   *
   * @param topic The topic to advertise.
   */
  public advertise(topic: string, msgTypeName: string): Publisher {
    return this.transport.advertise(topic, msgTypeName);
  }

  /**
   * Subscribe to Gazebo topics required to render a scene. This include
   * /world/WORLD_NAME/dynamic_pose/info and /world/WORLD_NAME/scene/info
=======
   * Allows clients to subscribe to a custom topic.
   *
   * @param topic The topic to subscribe to.
   */
  public subscribeToTopic(topic: Topic): void {
    this.transport.subscribe(topic);
  }

  /**
   * Allows clients to unsubscribe from topics.
   *
   * @param name The name of the topic to unsubscribe from.
   */
  public unsubscribeFromTopic(name: string): void {
    this.transport.unsubscribe(name);
  }

  /**
   * Play the Simulation.
   */
  public play(): void {
    const topic = `/world/${this.transport.getWorld()}/control`;
    this.transport.sendMessage([
      'sim',
      topic,
      'play',
      ''
    ]);
  }

  /**
   * Pause the Simulation.
   */
  public pause(): void {
    const topic = `/world/${this.transport.getWorld()}/control`;
    this.transport.sendMessage([
      'sim',
      topic,
      'pause',
      ''
    ]);
  }

  /**
   * Stop the Simulation.
   */
  public stop(): void {
    const topic = `/server_control`;
    this.transport.sendMessage([
      'sim',
      topic,
      'stop',
      ''
    ]);
  }

  /**
   * Subscribe to Gazebo topics required to render a scene.
   *
   * This includes:
   * - /world/WORLD_NAME/dynamic_pose/info
   * - /world/WORLD_NAME/scene/info
>>>>>>> e87208e7
   */
  private subscribeToTopics(): void {
    // Subscribe to the pose topic and modify the models' poses.
    const poseTopic = new Topic(
      `/world/${this.transport.getWorld()}/dynamic_pose/info`,
      (msg) => {
        msg['pose'].forEach((pose: any) => {
          let entityName = pose['name'];
          // Objects created by Gz3D have an unique name, which is the
          // name plus the id.
          const entity = this.scene.getByName(entityName);

          if (entity) {
            this.scene.setPose(entity, pose.position, pose.orientation);
          } else {
            console.warn('Unable to find entity with name ', entityName, entity);
          }
        });
      }
    );
    this.transport.subscribe(poseTopic);

    // Subscribe to the audio control topic.
    if (typeof this.audioTopic  !== 'undefined') {
      const audioTopic = new AudioTopic(this.audioTopic,
                                        this.transport);
    }

    // Subscribe to the 'scene/info' topic which sends scene changes.
    const sceneTopic = new Topic(
      `/world/${this.transport.getWorld()}/scene/info`,
      (sceneInfo) => {
        if (!sceneInfo) {
          return;
        }

        // Process each model in the scene.
        sceneInfo['model'].forEach((model: any) => {

          // Check to see if the model already exists in the scene. This
          // could happen when a simulation level is loaded multiple times.
          let foundIndex = this.getModelIndex(model['name']);

          // If the model was not found, then add the new model. Otherwise
          // update the models ID.
          if (foundIndex < 0) {
            const modelObj = this.sdfParser.spawnFromObj(
              { model }, { enableLights: false });
            this.models.push(model);
            this.scene.add(modelObj);
          } else {
            // Make sure to update the exisiting models so that future pose
            // messages can update the model.
            this.models[foundIndex]['id'] = model['id'];
          }
        });
      }
    );
    this.transport.subscribe(sceneTopic);
  }

  /**
   * Get the index into the model array of a model based on a name
   */
  private getModelIndex(name: string): number {
    let foundIndex = -1;
    for (let i = 0; i < this.models.length; ++i) {
      // Simulation enforces unique names between models. The ID
      // of a model may change. This occurs when levels are loaded,
      // unloaded, and then reloaded.
      if (this.models[i]['name'] === name) {
          foundIndex = i;
          break;
      }
    }
    return foundIndex;
  }

  /**
   * Setup the visualization scene.
   */
  private setupVisualization(): void {
    var that = this;

    // Create a find asset helper
    function findAsset(_uri: string, _cb: any) {
      that.transport.getAsset(_uri, _cb);
    }

    this.scene = new Scene(new Shaders(), undefined, undefined,
                           undefined, findAsset);
    this.sdfParser = new SDFParser(this.scene);
    this.sdfParser.usingFilesUrls = true;

    if (window.document.getElementById(this.elementId)) {
      this.sceneElement = window.document.getElementById(this.elementId)!;
    } else {
      console.error('Unable to find HTML element with an id of',
                    this.elementId);
    }
    this.sceneElement.appendChild(this.scene.renderer.domElement);

    this.scene.setSize(this.sceneElement.clientWidth, this.sceneElement.clientHeight);
  }

  /**
   * Start the visualization rendering loop.
   */
  private startVisualization(): void {
    // Render loop.
    const animate = () => {
      this.scene.render();
      this.cancelAnimation = requestAnimationFrame(() => {
        animate();
      });
    };

    animate();
  }
}<|MERGE_RESOLUTION|>--- conflicted
+++ resolved
@@ -45,51 +45,50 @@
  * ```
  */
 export class SceneManager {
+  /**
+   * Particle emitter updates.
+   */
+  private particleEmittersSubscription: Subscription;
+
+  /**
+   * Subscription for status updates.
+   */
+  private statusSubscription: Subscription;
+
+  /**
+   * Connection status from the Websocket.
+   */
+  private connectionStatus: string = 'disconnected';
+
+  /**
+   * Scene Information updates.
+   */
+  private sceneInfoSubscription: Subscription;
+
+  /**
+   * Scene information obtained from the Websocket.
+   */
+  private sceneInfo: object;
+
+  /**
+   * Gz3D Scene.
+   */
+  private scene: any;
+
+  /**
+   * List of 3d models.
+   */
+  private models: any[] = [];
+
+  /**
+   * A sun directional light for global illumination
+   */
+  private sunLight: object;
 
   /**
    * A Transport interface used to connect to a Gazebo server.
    */
   private transport = new Transport();
-
-  /**
-   * Particle emitter updates.
-   */
-  private particleEmittersSubscription: Subscription;
-
-  /**
-   * Subscription for status updates.
-   */
-  private statusSubscription: Subscription;
-
-  /**
-   * Connection status from the Websocket.
-   */
-  private connectionStatus: string = 'disconnected';
-
-  /**
-   * Scene Information updates.
-   */
-  private sceneInfoSubscription: Subscription;
-
-  /**
-   * Scene information obtained from the Websocket.
-   */
-  private sceneInfo: object;
-
-  /**
-   * Gz3D Scene.
-   */
-  private scene: any;
-
-  /**
-   * List of 3d models.
-   */
-  private models: any[] = [];
-
-  /**
-   * A sun directional light for global illumination
-   */
-  private sunLight: object;
 
   /**
    * ID of the Request Animation Frame method. Required to cancel the animation.
@@ -320,7 +319,6 @@
   }
 
   /**
-<<<<<<< HEAD
    * Advertise a topic.
    *
    * @param topic The topic to advertise.
@@ -330,9 +328,6 @@
   }
 
   /**
-   * Subscribe to Gazebo topics required to render a scene. This include
-   * /world/WORLD_NAME/dynamic_pose/info and /world/WORLD_NAME/scene/info
-=======
    * Allows clients to subscribe to a custom topic.
    *
    * @param topic The topic to subscribe to.
@@ -395,7 +390,6 @@
    * This includes:
    * - /world/WORLD_NAME/dynamic_pose/info
    * - /world/WORLD_NAME/scene/info
->>>>>>> e87208e7
    */
   private subscribeToTopics(): void {
     // Subscribe to the pose topic and modify the models' poses.
